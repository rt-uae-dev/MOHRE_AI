#!/usr/bin/env python3
"""
MOHRE Document Processing Pipeline
Main Entry Point
"""

import os

# Add src directory to path
sys.path.append(os.path.join(os.path.dirname(__file__), 'src'))

from config import get_config
from gui_app import run_gui

config = get_config()

# Set Google API credentials automatically
google_creds_path = config.google_application_credentials
if google_creds_path and google_creds_path.exists():
    os.environ["GOOGLE_APPLICATION_CREDENTIALS"] = str(google_creds_path)
    print(f"✅ Google API credentials set: {google_creds_path}")
else:
    print(f"⚠️ Warning: Google API credentials file not found at {google_creds_path}")

<<<<<<< HEAD
# Add src directory to path
sys.path.append(os.path.join(os.path.dirname(__file__), 'src'))

from gui_app import run_gui

=======
from mohre_ai.gui_app import run_gui
>>>>>>> 2d7fcc56
if __name__ == "__main__":
    run_gui()<|MERGE_RESOLUTION|>--- conflicted
+++ resolved
@@ -22,14 +22,15 @@
 else:
     print(f"⚠️ Warning: Google API credentials file not found at {google_creds_path}")
 
-<<<<<<< HEAD
+
 # Add src directory to path
 sys.path.append(os.path.join(os.path.dirname(__file__), 'src'))
 
 from gui_app import run_gui
 
-=======
+if __name__ == "__main__":
+    run_gui()
+
 from mohre_ai.gui_app import run_gui
->>>>>>> 2d7fcc56
 if __name__ == "__main__":
-    run_gui()+    run_gui()
