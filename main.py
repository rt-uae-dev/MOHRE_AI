--- conflicted
+++ resolved
@@ -22,11 +22,6 @@
 else:
     print(f"⚠️ Warning: Google API credentials file not found at {google_creds_path}")
 
-<<<<<<< HEAD
-=======
 from mohre_ai.gui_app import run_gui
-
-
->>>>>>> 8bc8a3c9
 if __name__ == "__main__":
     run_gui()