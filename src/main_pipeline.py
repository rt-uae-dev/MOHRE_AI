#!/usr/bin/env python3
"""
Main pipeline for MOHRE document processing.

The pipeline is split into logical steps that can be tested individually:
1. fetch_emails
2. convert_documents
3. classify_images
4. perform_ocr
5. gemini_structuring
6. save_results
"""

import os
import shutil
import subprocess
import platform
import re
from mohre_ai.email_parser import fetch_and_store_emails
from mohre_ai.pdf_converter import convert_pdf_to_jpg
from mohre_ai.resnet18_classifier import classify_image_resnet
from mohre_ai.yolo_crop_ocr_pipeline import run_yolo_crop, run_enhanced_ocr
from mohre_ai.structure_with_gemini import structure_with_gemini
from mohre_ai.output_saving_utils import save_outputs, log_processed_file
from mohre_ai.image_utils import compress_image_to_jpg
from mohre_ai.google_vision_orientation_detector import rotate_if_needed
from mohre_ai.parse_salary_docx import parse_salary_docx
from dataclasses import dataclass
from typing import List, Dict, Tuple
from email_parser import fetch_and_store_emails
from pdf_converter import convert_pdf_to_jpg
from resnet18_classifier import classify_image_resnet, load_resnet_model
from yolo_crop_ocr_pipeline import run_yolo_crop, run_enhanced_ocr
from structure_with_gemini import structure_with_gemini
from output_saving_utils import save_outputs, log_processed_file
from image_utils import compress_image_to_jpg
from google_vision_orientation_detector import rotate_if_needed
from parse_salary_docx import parse_salary_docx

INPUT_DIR = "data/raw/downloads"
OUTPUT_DIR = "data/processed/COMPLETED"
TEMP_DIR = "data/temp"
LOG_FILE = "logs/process_log.txt"


@dataclass
class PipelineContext:
    """Shared configuration for the pipeline."""
    input_dir: str = INPUT_DIR
    output_dir: str = OUTPUT_DIR
    temp_dir: str = TEMP_DIR
    log_file: str = LOG_FILE


def open_file_explorer(directory_path: str) -> None:
    try:
        if platform.system() == "Windows":
            subprocess.run(["explorer", directory_path], check=True)
        elif platform.system() == "Darwin":
            subprocess.run(["open", directory_path], check=True)
        else:
            subprocess.run(["xdg-open", directory_path], check=True)
        print(f"📂 Opened file explorer to: {directory_path}")
    except Exception as e:
        print(f"⚠️ Could not open file explorer: {e}")
        print(f"📂 Please manually navigate to: {os.path.abspath(directory_path)}")


def main():
    load_resnet_model()
    # === STEP 1: Fetch emails ===
def fetch_emails(context: PipelineContext) -> None:
    print("📧 Fetching emails...")
    fetch_and_store_emails()


def convert_documents(context: PipelineContext, subject_path: str) -> List[str]:
    print("🔄 Converting PDFs to JPGs...")
    all_image_paths: List[str] = []
    for filename in os.listdir(subject_path):
        file_path = os.path.join(subject_path, filename)
        if filename.lower().endswith(".pdf"):
            print(f"📄 Converting: {filename}")
            jpg_paths = convert_pdf_to_jpg(file_path, context.temp_dir)
            all_image_paths.extend(jpg_paths)
        elif filename.lower().endswith((".jpg", ".jpeg", ".png")):
            temp_path = os.path.join(context.temp_dir, filename)
            shutil.copy2(file_path, temp_path)
            all_image_paths.append(temp_path)
            print(f"📷 Copied image: {filename}")
    return all_image_paths


def classify_images(context: PipelineContext, image_paths: List[str]) -> List[Dict]:
    print("🏷️ Classifying images with ResNet...")
    classified_images: List[Dict] = []
    for img_path in image_paths:
        try:
            resnet_label = classify_image_resnet(img_path)
            classified_images.append({
                "path": img_path,
                "label": resnet_label,
                "filename": os.path.basename(img_path),
            })
            print(f"✅ {os.path.basename(img_path)} → {resnet_label}")
        except Exception as e:
            print(f"❌ Error classifying {os.path.basename(img_path)}: {e}")

    has_certificate = any(img["label"] == "certificate" for img in classified_images)
    has_attestation = any(img["label"] in ["certificate_attestation", "attestation_label"] for img in classified_images)
    if has_certificate and not has_attestation:
        print("⚠️ Certificate found but no attestation page. Looking for misclassified attestation...")
        for img_data in classified_images:
            if img_data["label"] in ["emirates_id", "emirates_id_2", "unknown"]:
                img_data["label"] = "attestation_label"
                print(f"🔄 Reclassified {img_data['filename']} as attestation_label")

    rotation_check_types = ["passport_1", "passport_2", "personal_photo", "certificate"]
    for img_data in classified_images:
        try:
            if img_data["label"] in rotation_check_types:
                rotated_path = rotate_if_needed(img_data["path"])
                if rotated_path != img_data["path"]:
                    img_data["path"] = rotated_path
                    print(f"✅ Rotated {img_data['filename']} ({img_data['label']})")
            else:
                print(f"⏭️ Skipping rotation for {img_data['filename']} ({img_data['label']})")
        except Exception as e:
            print(f"⚠️ Error rotating {img_data['filename']}: {e}")

    return classified_images


def perform_ocr(context: PipelineContext, classified_images: List[Dict]) -> List[Dict]:
    print("📝 Running OCR for all documents...")
    processed_images: List[Dict] = []
    for img_data in classified_images:
        try:
            cropped_path = run_yolo_crop(img_data["path"], context.temp_dir)
            if cropped_path:
                img_data["cropped_path"] = cropped_path
            ocr_path = img_data.get("cropped_path") or img_data.get("full_page_path") or img_data["path"]
            vision_data = run_enhanced_ocr(ocr_path)
            img_data["ocr_text"] = vision_data.get("ocr_text", "")
            img_data["extracted_fields"] = vision_data.get("extracted_fields", {})
            img_data["document_type"] = vision_data.get("document_type", "unknown")
            img_data["confidence"] = vision_data.get("confidence", 0.0)
            processed_images.append(img_data)
            print(f"✅ OCR completed: {img_data['filename']} ({img_data['label']})")
        except Exception as e:
            print(f"❌ Error processing {img_data['filename']}: {e}")
    return processed_images


def gemini_structuring(context: PipelineContext, processed_images: List[Dict], salary_data: Dict, email_text: str, requested_service: str, service_needed: str) -> Tuple[Dict, str]:
    print("🧠 Running comprehensive Gemini structuring...")
    passport_ocr_1 = ""
    passport_ocr_2 = ""
    emirates_id_ocr = ""
    emirates_id_2_ocr = ""
    employee_info = ""
    certificate_ocr = ""
    google_metadata: Dict = {}
    for img_data in processed_images:
        ocr_text = img_data.get("ocr_text", "")
        extracted_fields = img_data.get("extracted_fields", {})
        label = img_data["label"]
        if label == "passport_1":
            passport_ocr_1 = ocr_text
            if extracted_fields:
                google_metadata["passport_1_fields"] = extracted_fields
        elif label == "passport_2":
            passport_ocr_2 = ocr_text
            if extracted_fields:
                google_metadata["passport_2_fields"] = extracted_fields
        elif label == "emirates_id":
            emirates_id_ocr = ocr_text
            if extracted_fields:
                google_metadata["emirates_id_fields"] = extracted_fields
        elif label == "emirates_id_2":
            emirates_id_2_ocr = ocr_text
            if extracted_fields:
                google_metadata["emirates_id_2_fields"] = extracted_fields
        elif label == "employee_info_form":
            employee_info = ocr_text
            if extracted_fields:
                google_metadata["employee_info_fields"] = extracted_fields
        elif label == "certificate":
            certificate_ocr = ocr_text
            if extracted_fields:
                google_metadata["certificate_fields"] = extracted_fields
        elif label in ["certificate_attestation", "attestation_label"] and ocr_text:
            certificate_ocr = ocr_text
            if extracted_fields:
                google_metadata["certificate_fields"] = extracted_fields

    result = structure_with_gemini(
        passport_ocr_1=passport_ocr_1,
        passport_ocr_2=passport_ocr_2,
        emirates_id_ocr=emirates_id_ocr,
        emirates_id_2_ocr=emirates_id_2_ocr,
        employee_info=employee_info,
        certificate_ocr=certificate_ocr,
        salary_data=salary_data,
        email_text=email_text,
        resnet_label=", ".join([img["label"] for img in processed_images]),
        google_metadata=google_metadata,
    )
    if isinstance(result, tuple):
        final_structured, gemini_response = result
    else:
        final_structured, gemini_response = result, ""

    try:
        final_structured["Requested Service"] = requested_service
    except Exception:
        pass
    final_structured["Service Needed"] = service_needed
    return final_structured, gemini_response


def save_results(context: PipelineContext, subject_folder: str, processed_images: List[Dict], final_structured: Dict, gemini_response: str, salary_data: Dict, service_needed: str, sender_email: str, sender_name: str) -> None:
    subject_output_dir = os.path.join(context.output_dir, subject_folder)
    os.makedirs(subject_output_dir, exist_ok=True)

    full_name = final_structured.get("Full Name", "")
    first_name = full_name.split()[0] if full_name else "Unknown"
    master_text_file = os.path.join(subject_output_dir, f"{first_name}_COMPLETE_DETAILS.txt")
    with open(master_text_file, "w", encoding="utf-8") as f:
        f.write(f"SERVICE NEEDED: {service_needed}\n")
        if sender_name:
            f.write(f"Sender Name: {sender_name}\n")
        if sender_email:
            f.write(f"Email Address: {sender_email}\n")
        f.write("\n")
        for key, value in final_structured.items():
            f.write(f"{key}: {value}\n")

    print(f"📄 Created details file: {master_text_file}")

    for img_data in processed_images:
        doc_type = img_data["label"]
        base = f"{first_name}_{doc_type}"
        save_path = img_data.get("cropped_path") or img_data.get("path")
        final_path = save_outputs(save_path, final_structured, subject_output_dir, base, gemini_response)
        log_processed_file(context.log_file, img_data["filename"], final_path, img_data["label"])

    for img_data in processed_images:
        doc_type = img_data["label"]
        base = f"{first_name}_{doc_type}"
        saved_file = os.path.join(subject_output_dir, f"{base}.jpg")
        if os.path.exists(saved_file):
            compress_image_to_jpg(saved_file, saved_file)


def main() -> None:
    context = PipelineContext()
    fetch_emails(context)

    download_dirs = [context.input_dir, "downloads"]
    processed_folders = set()

    for download_dir in download_dirs:
        if not os.path.exists(download_dir):
            print(f"⚠️ Download directory not found: {download_dir}")
            continue
        print(f"📁 Processing from: {download_dir}")
        for subject_folder in os.listdir(download_dir):
            if subject_folder in processed_folders:
                print(f"⏭️ Skipping already processed folder: {subject_folder}")
                continue
            subject_path = os.path.join(download_dir, subject_folder)
            if not os.path.isdir(subject_path):
                continue

            print(f"\n🔍 Processing folder: {subject_folder}")
            requested_service = "Unknown Service"
            email_text_path = os.path.join(subject_path, "email_body.txt")
            email_text = ""
            service_needed = "N/A"
            sender_email = ""
            sender_name = ""
            if os.path.exists(email_text_path):
                with open(email_text_path, "r", encoding="utf-8") as f:
                    lines = f.readlines()
                if lines:
                    first_line = lines[0].strip()
                    if first_line.lower().startswith("sender:"):
                        sender_email = first_line.split(":", 1)[1].strip()
                        body_lines = lines[1:]
                    else:
                        body_lines = lines
                    email_text = "".join(body_lines)
                match = re.search(r"(?i)service needed[:\-]\s*(.+)", email_text)
                if match:
                    service_needed = match.group(1).strip()
                if sender_email and re.match(r"^[A-Za-z._]+@[A-Za-z0-9.-]+$", sender_email):
                    local_part = sender_email.split("@")[0]
                    name_parts = re.split(r"[._]", local_part)
                    if name_parts and all(part.isalpha() for part in name_parts):
                        sender_name = " ".join(part.capitalize() for part in name_parts)
                try:
                    from service_detector import detect_service_from_email
                    requested_service = detect_service_from_email(email_text)
                except Exception:
                    requested_service = "Unknown Service"

            image_paths = convert_documents(context, subject_path)
            if not image_paths:
                print(f"⚠️ No images found in {subject_folder}")
                continue

            salary_data: Dict = {}
            docx_files = [f for f in os.listdir(subject_path) if f.lower().endswith(".docx") and "salary" in f.lower()]
            for docx_file in docx_files:
                try:
                    docx_path = os.path.join(subject_path, docx_file)
                    parsed_salary = parse_salary_docx(docx_path)
                    if parsed_salary:
                        salary_data.update(parsed_salary)
                except Exception as e:
                    print(f"❌ Error parsing salary from {docx_file}: {e}")

<<<<<<< HEAD
            # === STEP 2.4: Classify all images with ResNet ===
            print("🏷️ Classifying images with ResNet...")
            classified_images = []
            for img_path in all_image_paths:
                try:
                    resnet_label = classify_image_resnet(img_path)
                    classified_images.append({
                        "path": img_path,
                        "label": resnet_label,
                        "filename": os.path.basename(img_path)
                    })
                    print(f"✅ {os.path.basename(img_path)} → {resnet_label}")
                except Exception as e:
                    print(f"❌ Error classifying {os.path.basename(img_path)}: {e}")

            # === STEP 2.5: Ensure certificate + attestation pairing ===
            has_certificate = any(img["label"] == "certificate" for img in classified_images)
            has_attestation = any(img["label"] in ["certificate_attestation", "attestation_label"] for img in classified_images)
            
            if has_certificate and not has_attestation:
                print("⚠️ Certificate found but no attestation page. Looking for misclassified attestation...")
                for img_data in classified_images:
                    if img_data["label"] in ["emirates_id", "emirates_id_2", "unknown"]:
                        # Reclassify as attestation_label for further processing
                        img_data["label"] = "attestation_label"
                        print(f"🔄 Reclassified {img_data['filename']} as attestation_label")

            # === STEP 2.6: Rotate images if needed using Gemini 2.5 Flash (only specific document types) ===
            print("🔄 Using Gemini 2.5 Flash to check and rotate images if needed...")
            
            # Only check rotation for specific document types after classification
            rotation_check_types = ["passport_1", "passport_2", "personal_photo", "certificate"]
            
            for img_data in classified_images:
                try:
                    # Only check rotation for specific document types
                    if img_data["label"] in rotation_check_types:
                        print(f"🔍 Checking rotation for {img_data['filename']} ({img_data['label']})...")
                        rotated_path = rotate_if_needed(img_data["path"])
                        if rotated_path != img_data["path"]:
                            img_data["path"] = rotated_path
                            print(f"✅ Gemini 2.5 Flash rotated {img_data['filename']} ({img_data['label']})")
                        else:
                            print(f"✅ No rotation needed for {img_data['filename']} ({img_data['label']})")
                    else:
                        print(f"⏭️ Skipping rotation check for {img_data['filename']} ({img_data['label']}) - not in rotation check list")
                except Exception as e:
                    print(f"⚠️ Error rotating {img_data['filename']}: {e}")

            # === STEP 2.7: If ResNet detects attestation page, keep original for downstream processing ===
            print("📋 Checking for attestation pages detected by ResNet...")
            attestation_images = [img for img in classified_images if img["label"] in ["certificate_attestation", "attestation_label"]]

            for attestation_img in attestation_images:
                try:
                    # Use the original, uncompressed page for all downstream processing
                    attestation_img["full_page_path"] = attestation_img["path"]
                    print(f"ℹ️ Using uncompressed attestation page: {os.path.basename(attestation_img['path'])}")
                except Exception as e:
                    print(f"❌ Error processing attestation {attestation_img['filename']}: {e}")

            # === STEP 2.8: Run YOLO cropping for all documents ===
            print("✂️ Running YOLO cropping for all documents...")
            for img_data in classified_images:
                try:
                    # Use the current image path (some may be uncompressed)
                    input_path = img_data["path"]

                    # Run YOLO cropping for all documents
                    cropped_path = run_yolo_crop(input_path, TEMP_DIR)
                    if cropped_path:
                        img_data["cropped_path"] = cropped_path
                        print(f"✅ YOLO cropped {img_data['label']}: {os.path.basename(cropped_path)}")
                    else:
                        print(f"⚠️ YOLO could not crop {img_data['filename']} - using full page")

                except Exception as e:
                    print(f"❌ Error cropping {img_data['filename']}: {e}")

            # === STEP 2.9: Run OCR for all documents with attestation fallback ===
            print("📝 Running OCR for all documents...")
            processed_images = []

            for img_data in classified_images:
                try:
                    # Use cropped path if available, otherwise fall back to the full page
                    ocr_path = img_data.get("cropped_path") or img_data.get("full_page_path") or img_data["path"]

                    if img_data["label"] in ["certificate_attestation", "attestation_label"]:
                        if "cropped_path" in img_data:
                            print(f"🔍 Running OCR on attestation label: {img_data['filename']}")
                        else:
                            print(f"⚠️ YOLO failed to crop label for {img_data['filename']} - using full page for OCR")

                    # Run OCR
                    vision_data = run_enhanced_ocr(ocr_path)
                    img_data["ocr_text"] = vision_data.get("ocr_text", "")
                    img_data["extracted_fields"] = vision_data.get("extracted_fields", {})
                    img_data["document_type"] = vision_data.get("document_type", "unknown")
                    img_data["confidence"] = vision_data.get("confidence", 0.0)

                    processed_images.append(img_data)
                    print(f"✅ OCR completed: {img_data['filename']} ({img_data['label']})")

                except Exception as e:
                    print(f"❌ Error processing {img_data['filename']}: {e}")

=======
            classified_images = classify_images(context, image_paths)
            processed_images = perform_ocr(context, classified_images)
>>>>>>> 665efecb
            if not processed_images:
                print(f"⚠️ No processed images for {subject_folder}. Skipping folder.")
                continue

<<<<<<< HEAD


            # === STEP 3: Comprehensive Gemini structuring ===
            print(f"🧠 Running comprehensive Gemini structuring for {subject_folder}...")
            
            # Collect OCR data by document type
            passport_ocr_1 = ""
            passport_ocr_2 = ""
            emirates_id_ocr = ""
            emirates_id_2_ocr = ""
            employee_info = ""
            certificate_ocr = ""
            google_metadata = {}
            
            for img_data in processed_images:
                ocr_text = img_data.get("ocr_text", "")
                extracted_fields = img_data.get("extracted_fields", {})
                
                if img_data["label"] == "passport_1":
                    passport_ocr_1 = ocr_text
                    if extracted_fields:
                        google_metadata["passport_1_fields"] = extracted_fields
                elif img_data["label"] == "passport_2":
                    passport_ocr_2 = ocr_text
                    if extracted_fields:
                        google_metadata["passport_2_fields"] = extracted_fields
                elif img_data["label"] == "emirates_id":
                    emirates_id_ocr = ocr_text
                    if extracted_fields:
                        google_metadata["emirates_id_fields"] = extracted_fields
                elif img_data["label"] == "emirates_id_2":
                    emirates_id_2_ocr = ocr_text
                    if extracted_fields:
                        google_metadata["emirates_id_2_fields"] = extracted_fields
                elif img_data["label"] == "employee_info_form":
                    employee_info = ocr_text
                    if extracted_fields:
                        google_metadata["employee_info_fields"] = extracted_fields
                elif img_data["label"] == "certificate":
                    certificate_ocr = ocr_text
                    if extracted_fields:
                        google_metadata["certificate_fields"] = extracted_fields
                elif img_data["label"] in ["certificate_attestation", "attestation_label"] and ocr_text:
                    certificate_ocr = ocr_text
                    if extracted_fields:
                        google_metadata["certificate_fields"] = extracted_fields

            result = structure_with_gemini(
                passport_ocr_1=passport_ocr_1,
                passport_ocr_2=passport_ocr_2,
                emirates_id_ocr=emirates_id_ocr,
                emirates_id_2_ocr=emirates_id_2_ocr,
                employee_info=employee_info,
                certificate_ocr=certificate_ocr,
                salary_data=salary_data,  # Use the parsed salary data
                email_text=email_text,
                resnet_label=", ".join([img["label"] for img in processed_images]),
                google_metadata=google_metadata
=======
            final_structured, gemini_response = gemini_structuring(
                context, processed_images, salary_data, email_text, requested_service, service_needed
>>>>>>> 665efecb
            )

            save_results(
                context,
                subject_folder,
                processed_images,
                final_structured,
                gemini_response,
                salary_data,
                service_needed,
                sender_email,
                sender_name,
            )

            processed_folders.add(subject_folder)
            print(f"📂 Done with folder: {subject_folder}\n{'-'*40}")

    print("✅ All documents processed.")
    print("\n📂 Opening file explorer to view processed documents...")
    open_file_explorer(os.path.abspath(context.output_dir))


if __name__ == "__main__":
    main()
<|MERGE_RESOLUTION|>--- conflicted
+++ resolved
@@ -321,7 +321,6 @@
                 except Exception as e:
                     print(f"❌ Error parsing salary from {docx_file}: {e}")
 
-<<<<<<< HEAD
             # === STEP 2.4: Classify all images with ResNet ===
             print("🏷️ Classifying images with ResNet...")
             classified_images = []
@@ -429,16 +428,12 @@
                 except Exception as e:
                     print(f"❌ Error processing {img_data['filename']}: {e}")
 
-=======
+
             classified_images = classify_images(context, image_paths)
             processed_images = perform_ocr(context, classified_images)
->>>>>>> 665efecb
             if not processed_images:
                 print(f"⚠️ No processed images for {subject_folder}. Skipping folder.")
                 continue
-
-<<<<<<< HEAD
-
 
             # === STEP 3: Comprehensive Gemini structuring ===
             print(f"🧠 Running comprehensive Gemini structuring for {subject_folder}...")
@@ -496,10 +491,10 @@
                 email_text=email_text,
                 resnet_label=", ".join([img["label"] for img in processed_images]),
                 google_metadata=google_metadata
-=======
+
             final_structured, gemini_response = gemini_structuring(
                 context, processed_images, salary_data, email_text, requested_service, service_needed
->>>>>>> 665efecb
+
             )
 
             save_results(
