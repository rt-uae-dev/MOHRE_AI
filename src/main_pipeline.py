#!/usr/bin/env python3
"""
Main pipeline for MOHRE document processing.

The pipeline is split into logical steps that can be tested individually:
1. fetch_emails
2. convert_documents
3. classify_images
4. perform_ocr
5. gemini_structuring
6. save_results
"""

import os
import shutil
import subprocess
import platform
import re
<<<<<<< HEAD
from logger import configure_logging, get_logger
=======
from mohre_ai.email_parser import fetch_and_store_emails
from mohre_ai.pdf_converter import convert_pdf_to_jpg
from mohre_ai.resnet18_classifier import classify_image_resnet
from mohre_ai.yolo_crop_ocr_pipeline import run_yolo_crop, run_enhanced_ocr
from mohre_ai.structure_with_gemini import structure_with_gemini
from mohre_ai.output_saving_utils import save_outputs, log_processed_file
from mohre_ai.image_utils import compress_image_to_jpg
from mohre_ai.google_vision_orientation_detector import rotate_if_needed
from mohre_ai.parse_salary_docx import parse_salary_docx
from dataclasses import dataclass
from typing import List, Dict, Tuple
>>>>>>> be86b697
from email_parser import fetch_and_store_emails
from pdf_converter import convert_pdf_to_jpg, PDF_ERRORS
from resnet18_classifier import classify_image_resnet
from pdf_converter import convert_pdf_to_jpg
from resnet18_classifier import classify_image_resnet, load_resnet_model
from yolo_crop_ocr_pipeline import run_yolo_crop, run_enhanced_ocr
from structure_with_gemini import structure_with_gemini
from output_saving_utils import save_outputs, log_processed_file
from image_utils import compress_image_to_jpg
from google_vision_orientation_detector import rotate_if_needed
from parse_salary_docx import parse_salary_docx

<<<<<<< HEAD
logger = get_logger(__name__)

# === CONFIG ===
=======
>>>>>>> be86b697
INPUT_DIR = "data/raw/downloads"
OUTPUT_DIR = "data/processed/COMPLETED"
TEMP_DIR = "data/temp"
LOG_FILE = "logs/process_log.txt"


@dataclass
class PipelineContext:
    """Shared configuration for the pipeline."""
    input_dir: str = INPUT_DIR
    output_dir: str = OUTPUT_DIR
    temp_dir: str = TEMP_DIR
    log_file: str = LOG_FILE


def open_file_explorer(directory_path: str) -> None:
    try:
        if platform.system() == "Windows":
            subprocess.run(["explorer", directory_path], check=True)
        elif platform.system() == "Darwin":
            subprocess.run(["open", directory_path], check=True)
        else:
            subprocess.run(["xdg-open", directory_path], check=True)
<<<<<<< HEAD
        
        logger.info(f"📂 Opened file explorer to: {directory_path}")
    except Exception as e:
        logger.warning(f"⚠️ Could not open file explorer: {e}")
        logger.info(f"📂 Please manually navigate to: {os.path.abspath(directory_path)}")
=======

        print(f"📂 Opened file explorer to: {directory_path}")
    except (FileNotFoundError, subprocess.CalledProcessError, OSError) as e:
        print(f"⚠️ Could not open file explorer: {e}")
        raise

>>>>>>> be86b697

def main():
    load_resnet_model()
    # === STEP 1: Fetch emails ===
<<<<<<< HEAD
    logger.info("📧 Fetching emails...")
=======
def fetch_emails(context: PipelineContext) -> None:
    print("📧 Fetching emails...")
>>>>>>> be86b697
    fetch_and_store_emails()


def convert_documents(context: PipelineContext, subject_path: str) -> List[str]:
    print("🔄 Converting PDFs to JPGs...")
    all_image_paths: List[str] = []
    for filename in os.listdir(subject_path):
        file_path = os.path.join(subject_path, filename)
        if filename.lower().endswith(".pdf"):
            print(f"📄 Converting: {filename}")
            jpg_paths = convert_pdf_to_jpg(file_path, context.temp_dir)
            all_image_paths.extend(jpg_paths)
        elif filename.lower().endswith((".jpg", ".jpeg", ".png")):
            temp_path = os.path.join(context.temp_dir, filename)
            shutil.copy2(file_path, temp_path)
            all_image_paths.append(temp_path)
            print(f"📷 Copied image: {filename}")
    return all_image_paths


def classify_images(context: PipelineContext, image_paths: List[str]) -> List[Dict]:
    print("🏷️ Classifying images with ResNet...")
    classified_images: List[Dict] = []
    for img_path in image_paths:
        try:
            resnet_label = classify_image_resnet(img_path)
            classified_images.append({
                "path": img_path,
                "label": resnet_label,
                "filename": os.path.basename(img_path),
            })
            print(f"✅ {os.path.basename(img_path)} → {resnet_label}")
        except Exception as e:
            print(f"❌ Error classifying {os.path.basename(img_path)}: {e}")

    has_certificate = any(img["label"] == "certificate" for img in classified_images)
    has_attestation = any(img["label"] in ["certificate_attestation", "attestation_label"] for img in classified_images)
    if has_certificate and not has_attestation:
        print("⚠️ Certificate found but no attestation page. Looking for misclassified attestation...")
        for img_data in classified_images:
            if img_data["label"] in ["emirates_id", "emirates_id_2", "unknown"]:
                img_data["label"] = "attestation_label"
                print(f"🔄 Reclassified {img_data['filename']} as attestation_label")

    rotation_check_types = ["passport_1", "passport_2", "personal_photo", "certificate"]
    for img_data in classified_images:
        try:
            if img_data["label"] in rotation_check_types:
                rotated_path = rotate_if_needed(img_data["path"])
                if rotated_path != img_data["path"]:
                    img_data["path"] = rotated_path
                    print(f"✅ Rotated {img_data['filename']} ({img_data['label']})")
            else:
                print(f"⏭️ Skipping rotation for {img_data['filename']} ({img_data['label']})")
        except Exception as e:
            print(f"⚠️ Error rotating {img_data['filename']}: {e}")

    return classified_images


def perform_ocr(context: PipelineContext, classified_images: List[Dict]) -> List[Dict]:
    print("📝 Running OCR for all documents...")
    processed_images: List[Dict] = []
    for img_data in classified_images:
        try:
            cropped_path = run_yolo_crop(img_data["path"], context.temp_dir)
            if cropped_path:
                img_data["cropped_path"] = cropped_path
            ocr_path = img_data.get("cropped_path") or img_data.get("full_page_path") or img_data["path"]
            vision_data = run_enhanced_ocr(ocr_path)
            img_data["ocr_text"] = vision_data.get("ocr_text", "")
            img_data["extracted_fields"] = vision_data.get("extracted_fields", {})
            img_data["document_type"] = vision_data.get("document_type", "unknown")
            img_data["confidence"] = vision_data.get("confidence", 0.0)
            processed_images.append(img_data)
            print(f"✅ OCR completed: {img_data['filename']} ({img_data['label']})")
        except Exception as e:
            print(f"❌ Error processing {img_data['filename']}: {e}")
    return processed_images


def gemini_structuring(context: PipelineContext, processed_images: List[Dict], salary_data: Dict, email_text: str, requested_service: str, service_needed: str) -> Tuple[Dict, str]:
    print("🧠 Running comprehensive Gemini structuring...")
    passport_ocr_1 = ""
    passport_ocr_2 = ""
    emirates_id_ocr = ""
    emirates_id_2_ocr = ""
    employee_info = ""
    certificate_ocr = ""
    google_metadata: Dict = {}
    for img_data in processed_images:
        ocr_text = img_data.get("ocr_text", "")
        extracted_fields = img_data.get("extracted_fields", {})
        label = img_data["label"]
        if label == "passport_1":
            passport_ocr_1 = ocr_text
            if extracted_fields:
                google_metadata["passport_1_fields"] = extracted_fields
        elif label == "passport_2":
            passport_ocr_2 = ocr_text
            if extracted_fields:
                google_metadata["passport_2_fields"] = extracted_fields
        elif label == "emirates_id":
            emirates_id_ocr = ocr_text
            if extracted_fields:
                google_metadata["emirates_id_fields"] = extracted_fields
        elif label == "emirates_id_2":
            emirates_id_2_ocr = ocr_text
            if extracted_fields:
                google_metadata["emirates_id_2_fields"] = extracted_fields
        elif label == "employee_info_form":
            employee_info = ocr_text
            if extracted_fields:
                google_metadata["employee_info_fields"] = extracted_fields
        elif label == "certificate":
            certificate_ocr = ocr_text
            if extracted_fields:
                google_metadata["certificate_fields"] = extracted_fields
        elif label in ["certificate_attestation", "attestation_label"] and ocr_text:
            certificate_ocr = ocr_text
            if extracted_fields:
                google_metadata["certificate_fields"] = extracted_fields

    result = structure_with_gemini(
        passport_ocr_1=passport_ocr_1,
        passport_ocr_2=passport_ocr_2,
        emirates_id_ocr=emirates_id_ocr,
        emirates_id_2_ocr=emirates_id_2_ocr,
        employee_info=employee_info,
        certificate_ocr=certificate_ocr,
        salary_data=salary_data,
        email_text=email_text,
        resnet_label=", ".join([img["label"] for img in processed_images]),
        google_metadata=google_metadata,
    )
    if isinstance(result, tuple):
        final_structured, gemini_response = result
    else:
        final_structured, gemini_response = result, ""

    try:
        final_structured["Requested Service"] = requested_service
    except Exception:
        pass
    final_structured["Service Needed"] = service_needed
    return final_structured, gemini_response


def save_results(context: PipelineContext, subject_folder: str, processed_images: List[Dict], final_structured: Dict, gemini_response: str, salary_data: Dict, service_needed: str, sender_email: str, sender_name: str) -> None:
    subject_output_dir = os.path.join(context.output_dir, subject_folder)
    os.makedirs(subject_output_dir, exist_ok=True)

    full_name = final_structured.get("Full Name", "")
    first_name = full_name.split()[0] if full_name else "Unknown"
    master_text_file = os.path.join(subject_output_dir, f"{first_name}_COMPLETE_DETAILS.txt")
    with open(master_text_file, "w", encoding="utf-8") as f:
        f.write(f"SERVICE NEEDED: {service_needed}\n")
        if sender_name:
            f.write(f"Sender Name: {sender_name}\n")
        if sender_email:
            f.write(f"Email Address: {sender_email}\n")
        f.write("\n")
        for key, value in final_structured.items():
            f.write(f"{key}: {value}\n")

    print(f"📄 Created details file: {master_text_file}")

    for img_data in processed_images:
        doc_type = img_data["label"]
        base = f"{first_name}_{doc_type}"
        save_path = img_data.get("cropped_path") or img_data.get("path")
        final_path = save_outputs(save_path, final_structured, subject_output_dir, base, gemini_response)
        log_processed_file(context.log_file, img_data["filename"], final_path, img_data["label"])

    for img_data in processed_images:
        doc_type = img_data["label"]
        base = f"{first_name}_{doc_type}"
        saved_file = os.path.join(subject_output_dir, f"{base}.jpg")
        if os.path.exists(saved_file):
            compress_image_to_jpg(saved_file, saved_file)


def main() -> None:
    context = PipelineContext()
    fetch_emails(context)

    download_dirs = [context.input_dir, "downloads"]
    processed_folders = set()

    for download_dir in download_dirs:
        if not os.path.exists(download_dir):
            logger.warning(f"⚠️ Download directory not found: {download_dir}")
            continue
<<<<<<< HEAD
            
        logger.info(f"📁 Processing from: {download_dir}")
        folders_to_process = os.listdir(download_dir)
        logger.info(f"📂 Found {len(folders_to_process)} folders in {download_dir}")
        
        for subject_folder in folders_to_process:
=======
        print(f"📁 Processing from: {download_dir}")
        for subject_folder in os.listdir(download_dir):
>>>>>>> be86b697
            if subject_folder in processed_folders:
                logger.info(f"⏭️ Skipping already processed folder: {subject_folder}")
                continue
            subject_path = os.path.join(download_dir, subject_folder)
            if not os.path.isdir(subject_path):
                continue

            logger.debug(f"\n🔍 Processing folder: {subject_folder}")
            requested_service = "Unknown Service"
            email_text_path = os.path.join(subject_path, "email_body.txt")
            email_text = ""
            service_needed = "N/A"
            sender_email = ""
            sender_name = ""
            if os.path.exists(email_text_path):
                with open(email_text_path, "r", encoding="utf-8") as f:
                    lines = f.readlines()
                if lines:
                    first_line = lines[0].strip()
                    if first_line.lower().startswith("sender:"):
                        sender_email = first_line.split(":", 1)[1].strip()
                        body_lines = lines[1:]
                    else:
                        body_lines = lines
                    email_text = "".join(body_lines)
<<<<<<< HEAD
                logger.info(f"📧 Email body loaded: {len(email_text)} characters")
                match = re.search(r"(?i)service needed[:\-]\s*(.+)", email_text)
                if match:
                    service_needed = match.group(1).strip()
                    logger.info(f"🔧 Service needed detected: {service_needed}")

                # Attempt to derive sender name from email
=======
                match = re.search(r"(?i)service needed[:\-]\s*(.+)", email_text)
                if match:
                    service_needed = match.group(1).strip()
>>>>>>> be86b697
                if sender_email and re.match(r"^[A-Za-z._]+@[A-Za-z0-9.-]+$", sender_email):
                    local_part = sender_email.split("@")[0]
                    name_parts = re.split(r"[._]", local_part)
                    if name_parts and all(part.isalpha() for part in name_parts):
                        sender_name = " ".join(part.capitalize() for part in name_parts)
                try:
<<<<<<< HEAD
                    from service_detector import detect_service_from_email
                    requested_service = detect_service_from_email(email_text)
                    logger.info(f"🛠️ Detected service request: {requested_service}")
                except Exception as e:
                    requested_service = "Unknown Service"
                    logger.warning(f"⚠️ Service detection failed: {e}")
=======
                    from service_detector import detect_service_from_email, RequestException
                except ImportError as e:
                    requested_service = "Unknown Service"
                    print(f"⚠️ Service detection unavailable: {e}")
                else:
                    try:
                        requested_service = detect_service_from_email(email_text)
                        print(f"🛠️ Detected service request: {requested_service}")
                    except RequestException as e:
                        requested_service = "Unknown Service"
                        print(f"⚠️ Service detection failed: {e}")
>>>>>>> be86b697
            
            # === STEP 2.2: Convert PDFs to JPGs ===
            logger.info("🔄 Converting PDFs to JPGs...")
            all_image_paths = []
            for filename in os.listdir(subject_path):
                file_path = os.path.join(subject_path, filename)
                if filename.lower().endswith(".pdf"):
<<<<<<< HEAD
                    logger.info(f"📄 Converting: {filename}")
                    jpg_paths = convert_pdf_to_jpg(file_path, TEMP_DIR)
                    all_image_paths.extend(jpg_paths)
=======
                    print(f"📄 Converting: {filename}")
                    try:
                        jpg_paths = convert_pdf_to_jpg(file_path, TEMP_DIR)
                        all_image_paths.extend(jpg_paths)
                    except PDF_ERRORS as e:
                        print(f"❌ Failed to convert {filename}: {e}")
                        raise
>>>>>>> be86b697
                elif filename.lower().endswith((".jpg", ".jpeg", ".png")):
                    # Copy existing images to temp without compression (for best OCR quality)
                    temp_path = os.path.join(TEMP_DIR, filename)
                    shutil.copy2(file_path, temp_path)
                    all_image_paths.append(temp_path)
                    logger.info(f"📷 Copied image: {filename}")

            if not all_image_paths:
<<<<<<< HEAD
                logger.warning(f"⚠️ No images found in {subject_folder}")
                continue

            # === STEP 2.3: Parse salary DOCX files ===
            logger.info("💰 Parsing salary DOCX files...")
            salary_data = {}
            
            # Look for salary DOCX files
            docx_files = [f for f in os.listdir(subject_path) if f.lower().endswith('.docx') and 'salary' in f.lower()]
            
=======

                    from service_detector import detect_service_from_email
                    requested_service = detect_service_from_email(email_text)
                except Exception:
                    requested_service = "Unknown Service"

            image_paths = convert_documents(context, subject_path)
            if not image_paths:
                print(f"⚠️ No images found in {subject_folder}")
                continue

            salary_data: Dict = {}
            docx_files = [f for f in os.listdir(subject_path) if f.lower().endswith(".docx") and "salary" in f.lower()]
>>>>>>> be86b697
            for docx_file in docx_files:
                try:
                    docx_path = os.path.join(subject_path, docx_file)
                    parsed_salary = parse_salary_docx(docx_path)
                    if parsed_salary:
                        salary_data.update(parsed_salary)
<<<<<<< HEAD
                        logger.info(f"✅ Parsed salary from: {docx_file}")
                        
=======

                        print(f"✅ Parsed salary from: {docx_file}")

>>>>>>> be86b697
                        # Display salary breakdown
                        logger.info("💰 Salary Breakdown:")
                        for key, value in parsed_salary.items():
                            if key == "Employment_Terms":
                                logger.info(f"   📋 Employment Terms:")
                                for term_key, term_value in value.items():
                                    logger.info(f"      • {term_key.replace('_', ' ').title()}: {term_value}")
                            else:
                                logger.info(f"   • {key.replace('_', ' ').title()}: {value}")
                    else:
<<<<<<< HEAD
                        logger.warning(f"⚠️ No salary data found in: {docx_file}")
                except Exception as e:
                    logger.error(f"❌ Error parsing salary from {docx_file}: {e}")
=======
                        print(f"⚠️ No salary data found in: {docx_file}")
                except (OSError, ValueError) as e:

                except Exception as e:

                    print(f"❌ Error parsing salary from {docx_file}: {e}")
                    raise
>>>>>>> be86b697

            # === STEP 2.4: Classify all images with ResNet ===
            logger.info("🏷️ Classifying images with ResNet...")
            classified_images = []
            for img_path in all_image_paths:
                try:
                    resnet_label = classify_image_resnet(img_path)
                    classified_images.append({
                        "path": img_path,
                        "label": resnet_label,
                        "filename": os.path.basename(img_path)
                    })
<<<<<<< HEAD
                    logger.info(f"✅ {os.path.basename(img_path)} → {resnet_label}")
                except Exception as e:
                    logger.error(f"❌ Error classifying {os.path.basename(img_path)}: {e}")
=======
                    print(f"✅ {os.path.basename(img_path)} → {resnet_label}")
                except (OSError, RuntimeError) as e:
                    print(f"❌ Error classifying {os.path.basename(img_path)}: {e}")
                    raise
>>>>>>> be86b697

            # === STEP 2.5: Ensure certificate + attestation pairing ===
            has_certificate = any(img["label"] == "certificate" for img in classified_images)
            has_attestation = any(img["label"] in ["certificate_attestation", "attestation_label"] for img in classified_images)
            
            if has_certificate and not has_attestation:
                logger.warning("⚠️ Certificate found but no attestation page. Looking for misclassified attestation...")
                for img_data in classified_images:
                    if img_data["label"] in ["emirates_id", "emirates_id_2", "unknown"]:
                        # Reclassify as attestation_label for further processing
                        img_data["label"] = "attestation_label"
                        logger.info(f"🔄 Reclassified {img_data['filename']} as attestation_label")

            # === STEP 2.6: Rotate images if needed using Gemini 2.5 Flash (only specific document types) ===
            logger.info("🔄 Using Gemini 2.5 Flash to check and rotate images if needed...")
            
            # Only check rotation for specific document types after classification
            rotation_check_types = ["passport_1", "passport_2", "personal_photo", "certificate"]
            
            for img_data in classified_images:
                try:
                    # Only check rotation for specific document types
                    if img_data["label"] in rotation_check_types:
                        logger.debug(f"🔍 Checking rotation for {img_data['filename']} ({img_data['label']})...")
                        rotated_path = rotate_if_needed(img_data["path"])
                        if rotated_path != img_data["path"]:
                            img_data["path"] = rotated_path
                            logger.info(f"✅ Gemini 2.5 Flash rotated {img_data['filename']} ({img_data['label']})")
                        else:
                            logger.info(f"✅ No rotation needed for {img_data['filename']} ({img_data['label']})")
                    else:
<<<<<<< HEAD
                        logger.info(f"⏭️ Skipping rotation check for {img_data['filename']} ({img_data['label']}) - not in rotation check list")
                except Exception as e:
                    logger.warning(f"⚠️ Error rotating {img_data['filename']}: {e}")
=======
                        print(f"⏭️ Skipping rotation check for {img_data['filename']} ({img_data['label']}) - not in rotation check list")
                except (OSError, RuntimeError) as e:
                    print(f"⚠️ Error rotating {img_data['filename']}: {e}")
                    raise
>>>>>>> be86b697

            # === STEP 2.7: If ResNet detects attestation page, keep original for downstream processing ===
            logger.info("📋 Checking for attestation pages detected by ResNet...")
            attestation_images = [img for img in classified_images if img["label"] in ["certificate_attestation", "attestation_label"]]

            for attestation_img in attestation_images:
                try:
                    # Use the original, uncompressed page for all downstream processing
                    attestation_img["full_page_path"] = attestation_img["path"]
<<<<<<< HEAD
                    logger.info(f"ℹ️ Using uncompressed attestation page: {os.path.basename(attestation_img['path'])}")
                except Exception as e:
                    logger.error(f"❌ Error processing attestation {attestation_img['filename']}: {e}")
=======
                    print(f"ℹ️ Using uncompressed attestation page: {os.path.basename(attestation_img['path'])}")
                except (OSError, KeyError) as e:
                    print(f"❌ Error processing attestation {attestation_img['filename']}: {e}")
                    raise
>>>>>>> be86b697

            # === STEP 2.8: Run YOLO cropping for all documents ===
            logger.info("✂️ Running YOLO cropping for all documents...")
            for img_data in classified_images:
                try:
                    # Use the current image path (some may be uncompressed)
                    input_path = img_data["path"]

                    # Run YOLO cropping for all documents
                    cropped_path = run_yolo_crop(input_path, TEMP_DIR)
                    if cropped_path:
                        img_data["cropped_path"] = cropped_path
                        logger.info(f"✅ YOLO cropped {img_data['label']}: {os.path.basename(cropped_path)}")
                    else:
                        logger.warning(f"⚠️ YOLO could not crop {img_data['filename']} - using full page")

<<<<<<< HEAD
                except Exception as e:
                    logger.error(f"❌ Error cropping {img_data['filename']}: {e}")
=======
                except (OSError, RuntimeError) as e:
                    print(f"❌ Error cropping {img_data['filename']}: {e}")
                    raise
>>>>>>> be86b697

            # === STEP 2.9: Run OCR for all documents with attestation fallback ===
            logger.info("📝 Running OCR for all documents...")
            processed_images = []

            for img_data in classified_images:
                try:
                    # Use cropped path if available, otherwise fall back to the full page
                    ocr_path = img_data.get("cropped_path") or img_data.get("full_page_path") or img_data["path"]

                    if img_data["label"] in ["certificate_attestation", "attestation_label"]:
                        if "cropped_path" in img_data:
                            logger.debug(f"🔍 Running OCR on attestation label: {img_data['filename']}")
                        else:
                            logger.warning(f"⚠️ YOLO failed to crop label for {img_data['filename']} - using full page for OCR")

                    # Run OCR
                    vision_data = run_enhanced_ocr(ocr_path)
                    img_data["ocr_text"] = vision_data.get("ocr_text", "")
                    img_data["extracted_fields"] = vision_data.get("extracted_fields", {})
                    img_data["document_type"] = vision_data.get("document_type", "unknown")
                    img_data["confidence"] = vision_data.get("confidence", 0.0)

                    processed_images.append(img_data)
                    logger.info(f"✅ OCR completed: {img_data['filename']} ({img_data['label']})")

<<<<<<< HEAD
                except Exception as e:
                    logger.error(f"❌ Error processing {img_data['filename']}: {e}")
=======
                except (OSError, RuntimeError, ValueError) as e:
                    print(f"❌ Error processing {img_data['filename']}: {e}")
                    raise
>>>>>>> be86b697


            classified_images = classify_images(context, image_paths)
            processed_images = perform_ocr(context, classified_images)
            if not processed_images:
                logger.warning(f"⚠️ No processed images for {subject_folder}. Skipping folder.")
                continue

            # === STEP 3: Comprehensive Gemini structuring ===
            logger.info(f"🧠 Running comprehensive Gemini structuring for {subject_folder}...")
            
            # Collect OCR data by document type
            passport_ocr_1 = ""
            passport_ocr_2 = ""
            emirates_id_ocr = ""
            emirates_id_2_ocr = ""
            employee_info = ""
            certificate_ocr = ""
            google_metadata = {}
            
            for img_data in processed_images:
                ocr_text = img_data.get("ocr_text", "")
                extracted_fields = img_data.get("extracted_fields", {})
                
                if img_data["label"] == "passport_1":
                    passport_ocr_1 = ocr_text
                    if extracted_fields:
                        google_metadata["passport_1_fields"] = extracted_fields
                elif img_data["label"] == "passport_2":
                    passport_ocr_2 = ocr_text
                    if extracted_fields:
                        google_metadata["passport_2_fields"] = extracted_fields
                elif img_data["label"] == "emirates_id":
                    emirates_id_ocr = ocr_text
                    if extracted_fields:
                        google_metadata["emirates_id_fields"] = extracted_fields
                elif img_data["label"] == "emirates_id_2":
                    emirates_id_2_ocr = ocr_text
                    if extracted_fields:
                        google_metadata["emirates_id_2_fields"] = extracted_fields
                elif img_data["label"] == "employee_info_form":
                    employee_info = ocr_text
                    if extracted_fields:
                        google_metadata["employee_info_fields"] = extracted_fields
                elif img_data["label"] == "certificate":
                    certificate_ocr = ocr_text
                    if extracted_fields:
                        google_metadata["certificate_fields"] = extracted_fields
                elif img_data["label"] in ["certificate_attestation", "attestation_label"] and ocr_text:
                    certificate_ocr = ocr_text
                    if extracted_fields:
                        google_metadata["certificate_fields"] = extracted_fields

            result = structure_with_gemini(
                passport_ocr_1=passport_ocr_1,
                passport_ocr_2=passport_ocr_2,
                emirates_id_ocr=emirates_id_ocr,
                emirates_id_2_ocr=emirates_id_2_ocr,
                employee_info=employee_info,
                certificate_ocr=certificate_ocr,
                salary_data=salary_data,  # Use the parsed salary data
                email_text=email_text,
                resnet_label=", ".join([img["label"] for img in processed_images]),
                google_metadata=google_metadata

            # Add detected service to structured output
            try:
                final_structured["Requested Service"] = requested_service
            except TypeError:
                pass

            # === STEP 4: Save everything ===
            subject_output_dir = os.path.join(OUTPUT_DIR, subject_folder)
            os.makedirs(subject_output_dir, exist_ok=True)

            # Create comprehensive master text file
            first_name = "Unknown"
            
            # Handle both string and dictionary cases for final_structured
            if isinstance(final_structured, str):
                try:
                    import json
                    final_structured = json.loads(final_structured)
                    mother_name = final_structured.get('Mother\'s Name', 'NOT FOUND')
<<<<<<< HEAD
                    logger.debug(f"🔍 Debug - Successfully parsed JSON, mother's name: {mother_name}")
                except Exception as e:
                    logger.warning(f"⚠️ Could not parse final_structured as JSON: {e}")
                    logger.warning(f"⚠️ Raw final_structured: {final_structured[:200]}...")
                    final_structured = {}
=======
                    print(f"🔍 Debug - Successfully parsed JSON, mother's name: {mother_name}")
                except json.JSONDecodeError as e:
                    print(f"⚠️ Could not parse final_structured as JSON: {e}")
                    raise
>>>>>>> be86b697
            else:
                mother_name = final_structured.get('Mother\'s Name', 'NOT FOUND')
                logger.debug(f"🔍 Debug - final_structured is already dict, mother's name: {mother_name}")

            # Include detected service needed in structured data
            final_structured["Service Needed"] = service_needed

            full_name = final_structured.get("Full Name", "")
            logger.debug(f"🔍 Debug - Full Name extracted: '{full_name}'")
            
            if full_name:
                first_name = full_name.split()[0] if full_name else "Unknown"
                logger.debug(f"🔍 Debug - First Name extracted: '{first_name}'")
            else:
                logger.warning(f"⚠️ No full name found in structured data")
            
            master_text_file = os.path.join(subject_output_dir, f"{first_name}_COMPLETE_DETAILS.txt")

            with open(master_text_file, "w", encoding="utf-8") as f:
                f.write("=" * 80 + "\n")
                f.write(f"COMPLETE DOCUMENT DETAILS FOR: {full_name}\n")
                f.write("=" * 80 + "\n\n")
                f.write(f"SERVICE NEEDED: {service_needed}\n")
                if sender_name:
                    f.write(f"Sender Name: {sender_name}\n")
                if sender_email:
                    f.write(f"Email Address: {sender_email}\n")
                f.write("\n")
                # Personal Information Section
                f.write("📋 PERSONAL INFORMATION\n")
                f.write("-" * 40 + "\n")
                f.write(f"Full Name: {final_structured.get('Full Name', 'N/A')}\n")
                f.write(f"Full Name (AR): {final_structured.get('Full Name (AR)', 'N/A')}\n")
                f.write("Father's Name: " + str(final_structured.get("Father's Name", 'N/A')) + "\n")
                f.write("Father's Name (AR): " + str(final_structured.get("Father's Name (AR)", 'N/A')) + "\n")
                f.write("Mother's Name: " + str(final_structured.get("Mother's Name", 'N/A')) + "\n")
                f.write("Mother's Name (AR): " + str(final_structured.get("Mother's Name (AR)", 'N/A')) + "\n")
                f.write(f"Date of Birth: {final_structured.get('Date of Birth', 'N/A')}\n")
                f.write(f"Nationality: {final_structured.get('Nationality', 'N/A')}\n")
                f.write(f"Nationality (AR): {final_structured.get('Nationality (AR)', 'N/A')}\n")
                f.write(f"Place of Birth: {final_structured.get('Place of Birth', 'N/A')}\n")
                f.write(f"Place of Birth (AR): {final_structured.get('Place of Birth (AR)', 'N/A')}\n\n")
                
                # Document Information Section
                f.write("📄 DOCUMENT INFORMATION\n")
                f.write("-" * 40 + "\n")
                f.write(f"Passport Number: {final_structured.get('Passport Number', 'N/A')}\n")
                f.write(f"EID Number: {final_structured.get('EID_Number', 'N/A')}\n")
                f.write(f"Identity Number/File Number: {final_structured.get('Identity_Number', 'N/A')}\n")
                f.write(f"U.I.D Number: {final_structured.get('UID_Number', 'N/A')}\n")
                f.write(f"Passport Issue Place: {final_structured.get('Passport Issue Place', 'N/A')}\n")
                f.write(f"Passport Issue Place (AR): {final_structured.get('Passport Issue Place (AR)', 'N/A')}\n")
                f.write(f"Passport Issue Date: {final_structured.get('Passport Issue Date', 'N/A')}\n")
                f.write(f"Passport Expiry Date: {final_structured.get('Passport Expiry Date', 'N/A')}\n\n")
                
                # Contact Information Section
                f.write("📞 CONTACT INFORMATION\n")
                f.write("-" * 40 + "\n")
                f.write(f"Home Phone Number: {final_structured.get('Home Phone Number', 'N/A')}\n")
                f.write(f"Home Address: {final_structured.get('Home Address', 'N/A')}\n")
                f.write(f"UAE Address: {final_structured.get('UAE Address', 'N/A')}\n\n")
                
                # Professional Information Section
                f.write("💼 PROFESSIONAL INFORMATION\n")
                f.write("-" * 40 + "\n")
                f.write(f"Job Title: {final_structured.get('Job Title', 'N/A')}\n")
                f.write(f"Salary: {final_structured.get('Salary', 'N/A')}\n\n")
                
                # Enhanced Salary Information Section
                if salary_data:
                    f.write("💰 DETAILED SALARY BREAKDOWN\n")
                    f.write("-" * 40 + "\n")
                    for key, value in salary_data.items():
                        if key == "Employment_Terms":
                            f.write("📋 Employment Terms:\n")
                            for term_key, term_value in value.items():
                                f.write(f"   • {term_key.replace('_', ' ').title()}: {term_value}\n")
                        else:
                            f.write(f"• {key.replace('_', ' ').title()}: {value}\n")
                    f.write("\n")
                
                # Attestation Information Section
                f.write("🏛️ ATTESTATION INFORMATION\n")
                f.write("-" * 40 + "\n")
                f.write(f"Attestation Number 1: {final_structured.get('Attestation Number 1', 'N/A')}\n")
                f.write(f"Attestation Number 2: {final_structured.get('Attestation Number 2', 'N/A')}\n\n")
                
            logger.info(f"📄 Created comprehensive details file: {master_text_file}")

            # Save individual files
            for img_data in processed_images:
                # Create descriptive filename based on document type and extracted first name
                doc_type = img_data["label"]
                
                # Create descriptive name using first name
                if doc_type == "passport_1":
                    base = f"{first_name}_passport_1"
                elif doc_type == "passport_2":
                    base = f"{first_name}_passport_2"
                elif doc_type == "emirates_id":
                    base = f"{first_name}_emirates_id"
                elif doc_type == "emirates_id_2":
                    base = f"{first_name}_emirates_id_2"
                elif doc_type == "personal_photo":
                    base = f"{first_name}_personal_photo"
                elif doc_type == "certificate":
                    base = f"{first_name}_certificate"
                elif doc_type in ["certificate_attestation", "attestation_label"]:
                    # Always save the full attestation page with a consistent name
                    base = f"{first_name}_certificate_attestation"
                elif doc_type == "residence_cancellation":
                    base = f"{first_name}_residence_cancellation"
                else:
                    base = f"{first_name}_{doc_type}"
                
                # Use the appropriate path for saving
                if img_data["label"] in ["certificate_attestation", "attestation_label"] and "full_page_path" in img_data:
                    # For attestation pages, save the full page (not the cropped label)
                    save_path = img_data["full_page_path"]
                elif "cropped_path" in img_data:
                    save_path = img_data["cropped_path"]
                elif "compressed_path" in img_data:
                    save_path = img_data["compressed_path"]
                else:
                    save_path = img_data["path"]
                
                final_path = save_outputs(save_path, final_structured, subject_output_dir, base, gemini_response)
                log_processed_file(LOG_FILE, img_data["filename"], final_path, img_data["label"])

            # === STEP 5: Final compression of all saved files ===
            logger.info("🗜️ Compressing all saved files to under 110KB...")
            for img_data in processed_images:
                try:
                    # Find the saved file path
                    doc_type = img_data["label"]
                    if doc_type == "passport_1":
                        base = f"{first_name}_passport_1"
                    elif doc_type == "passport_2":
                        base = f"{first_name}_passport_2"
                    elif doc_type == "emirates_id":
                        base = f"{first_name}_emirates_id"
                    elif doc_type == "emirates_id_2":
                        base = f"{first_name}_emirates_id_2"
                    elif doc_type == "personal_photo":
                        base = f"{first_name}_personal_photo"
                    elif doc_type == "certificate":
                        base = f"{first_name}_certificate"
                    elif doc_type in ["certificate_attestation", "attestation_label"]:
                        # Final saved file for attestation labels should be the full page
                        base = f"{first_name}_certificate_attestation"
                    elif doc_type == "residence_cancellation":
                        base = f"{first_name}_residence_cancellation"
                    else:
                        base = f"{first_name}_{doc_type}"
                    
                    # Look for the saved file
                    saved_file = os.path.join(subject_output_dir, f"{base}.jpg")
                    if os.path.exists(saved_file):
                        # Compress the saved file
                        compressed_path = compress_image_to_jpg(saved_file, saved_file)
                        logger.info(f"✅ Final compression: {os.path.basename(saved_file)}")
                    
<<<<<<< HEAD
                except Exception as e:
                    logger.warning(f"⚠️ Error in final compression for {img_data['filename']}: {e}")
=======
                except (OSError, RuntimeError) as e:
                    print(f"⚠️ Error in final compression for {img_data['filename']}: {e}")
                    raise

            final_structured, gemini_response = gemini_structuring(
                context, processed_images, salary_data, email_text, requested_service, service_needed

            )

            save_results(
                context,
                subject_folder,
                processed_images,
                final_structured,
                gemini_response,
                salary_data,
                service_needed,
                sender_email,
                sender_name,
            )
>>>>>>> be86b697

            processed_folders.add(subject_folder)
            logger.info(f"📂 Done with folder: {subject_folder}\n{'-'*40}")

    logger.info("✅ All documents processed.")
    
    # Open file explorer to the COMPLETED directory
    logger.info(f"\n📂 Opening file explorer to view processed documents...")
    absolute_output_dir = os.path.abspath(OUTPUT_DIR)
    try:
        open_file_explorer(absolute_output_dir)
    except (OSError, subprocess.SubprocessError, FileNotFoundError) as e:
        print(f"⚠️ Could not automatically open file explorer: {e}")
        print(f"📂 Please manually navigate to: {absolute_output_dir}")

    print("\n📂 Opening file explorer to view processed documents...")
    open_file_explorer(os.path.abspath(context.output_dir))


if __name__ == "__main__":
<<<<<<< HEAD
    configure_logging()
    main()
=======
    main()
>>>>>>> be86b697
<|MERGE_RESOLUTION|>--- conflicted
+++ resolved
@@ -16,9 +16,7 @@
 import subprocess
 import platform
 import re
-<<<<<<< HEAD
 from logger import configure_logging, get_logger
-=======
 from mohre_ai.email_parser import fetch_and_store_emails
 from mohre_ai.pdf_converter import convert_pdf_to_jpg
 from mohre_ai.resnet18_classifier import classify_image_resnet
@@ -30,7 +28,6 @@
 from mohre_ai.parse_salary_docx import parse_salary_docx
 from dataclasses import dataclass
 from typing import List, Dict, Tuple
->>>>>>> be86b697
 from email_parser import fetch_and_store_emails
 from pdf_converter import convert_pdf_to_jpg, PDF_ERRORS
 from resnet18_classifier import classify_image_resnet
@@ -43,12 +40,9 @@
 from google_vision_orientation_detector import rotate_if_needed
 from parse_salary_docx import parse_salary_docx
 
-<<<<<<< HEAD
 logger = get_logger(__name__)
 
 # === CONFIG ===
-=======
->>>>>>> be86b697
 INPUT_DIR = "data/raw/downloads"
 OUTPUT_DIR = "data/processed/COMPLETED"
 TEMP_DIR = "data/temp"
@@ -72,30 +66,26 @@
             subprocess.run(["open", directory_path], check=True)
         else:
             subprocess.run(["xdg-open", directory_path], check=True)
-<<<<<<< HEAD
         
         logger.info(f"📂 Opened file explorer to: {directory_path}")
     except Exception as e:
         logger.warning(f"⚠️ Could not open file explorer: {e}")
         logger.info(f"📂 Please manually navigate to: {os.path.abspath(directory_path)}")
-=======
+
 
         print(f"📂 Opened file explorer to: {directory_path}")
     except (FileNotFoundError, subprocess.CalledProcessError, OSError) as e:
         print(f"⚠️ Could not open file explorer: {e}")
         raise
 
->>>>>>> be86b697
 
 def main():
     load_resnet_model()
     # === STEP 1: Fetch emails ===
-<<<<<<< HEAD
     logger.info("📧 Fetching emails...")
-=======
+
 def fetch_emails(context: PipelineContext) -> None:
     print("📧 Fetching emails...")
->>>>>>> be86b697
     fetch_and_store_emails()
 
 
@@ -288,18 +278,14 @@
     for download_dir in download_dirs:
         if not os.path.exists(download_dir):
             logger.warning(f"⚠️ Download directory not found: {download_dir}")
-            continue
-<<<<<<< HEAD
-            
+            continue            
         logger.info(f"📁 Processing from: {download_dir}")
         folders_to_process = os.listdir(download_dir)
         logger.info(f"📂 Found {len(folders_to_process)} folders in {download_dir}")
         
         for subject_folder in folders_to_process:
-=======
         print(f"📁 Processing from: {download_dir}")
         for subject_folder in os.listdir(download_dir):
->>>>>>> be86b697
             if subject_folder in processed_folders:
                 logger.info(f"⏭️ Skipping already processed folder: {subject_folder}")
                 continue
@@ -325,7 +311,6 @@
                     else:
                         body_lines = lines
                     email_text = "".join(body_lines)
-<<<<<<< HEAD
                 logger.info(f"📧 Email body loaded: {len(email_text)} characters")
                 match = re.search(r"(?i)service needed[:\-]\s*(.+)", email_text)
                 if match:
@@ -333,25 +318,21 @@
                     logger.info(f"🔧 Service needed detected: {service_needed}")
 
                 # Attempt to derive sender name from email
-=======
                 match = re.search(r"(?i)service needed[:\-]\s*(.+)", email_text)
                 if match:
                     service_needed = match.group(1).strip()
->>>>>>> be86b697
                 if sender_email and re.match(r"^[A-Za-z._]+@[A-Za-z0-9.-]+$", sender_email):
                     local_part = sender_email.split("@")[0]
                     name_parts = re.split(r"[._]", local_part)
                     if name_parts and all(part.isalpha() for part in name_parts):
                         sender_name = " ".join(part.capitalize() for part in name_parts)
                 try:
-<<<<<<< HEAD
                     from service_detector import detect_service_from_email
                     requested_service = detect_service_from_email(email_text)
                     logger.info(f"🛠️ Detected service request: {requested_service}")
                 except Exception as e:
                     requested_service = "Unknown Service"
                     logger.warning(f"⚠️ Service detection failed: {e}")
-=======
                     from service_detector import detect_service_from_email, RequestException
                 except ImportError as e:
                     requested_service = "Unknown Service"
@@ -363,7 +344,6 @@
                     except RequestException as e:
                         requested_service = "Unknown Service"
                         print(f"⚠️ Service detection failed: {e}")
->>>>>>> be86b697
             
             # === STEP 2.2: Convert PDFs to JPGs ===
             logger.info("🔄 Converting PDFs to JPGs...")
@@ -371,11 +351,9 @@
             for filename in os.listdir(subject_path):
                 file_path = os.path.join(subject_path, filename)
                 if filename.lower().endswith(".pdf"):
-<<<<<<< HEAD
                     logger.info(f"📄 Converting: {filename}")
                     jpg_paths = convert_pdf_to_jpg(file_path, TEMP_DIR)
                     all_image_paths.extend(jpg_paths)
-=======
                     print(f"📄 Converting: {filename}")
                     try:
                         jpg_paths = convert_pdf_to_jpg(file_path, TEMP_DIR)
@@ -383,7 +361,6 @@
                     except PDF_ERRORS as e:
                         print(f"❌ Failed to convert {filename}: {e}")
                         raise
->>>>>>> be86b697
                 elif filename.lower().endswith((".jpg", ".jpeg", ".png")):
                     # Copy existing images to temp without compression (for best OCR quality)
                     temp_path = os.path.join(TEMP_DIR, filename)
@@ -392,7 +369,6 @@
                     logger.info(f"📷 Copied image: {filename}")
 
             if not all_image_paths:
-<<<<<<< HEAD
                 logger.warning(f"⚠️ No images found in {subject_folder}")
                 continue
 
@@ -403,7 +379,6 @@
             # Look for salary DOCX files
             docx_files = [f for f in os.listdir(subject_path) if f.lower().endswith('.docx') and 'salary' in f.lower()]
             
-=======
 
                     from service_detector import detect_service_from_email
                     requested_service = detect_service_from_email(email_text)
@@ -417,21 +392,18 @@
 
             salary_data: Dict = {}
             docx_files = [f for f in os.listdir(subject_path) if f.lower().endswith(".docx") and "salary" in f.lower()]
->>>>>>> be86b697
             for docx_file in docx_files:
                 try:
                     docx_path = os.path.join(subject_path, docx_file)
                     parsed_salary = parse_salary_docx(docx_path)
                     if parsed_salary:
                         salary_data.update(parsed_salary)
-<<<<<<< HEAD
                         logger.info(f"✅ Parsed salary from: {docx_file}")
                         
-=======
+
 
                         print(f"✅ Parsed salary from: {docx_file}")
 
->>>>>>> be86b697
                         # Display salary breakdown
                         logger.info("💰 Salary Breakdown:")
                         for key, value in parsed_salary.items():
@@ -442,11 +414,10 @@
                             else:
                                 logger.info(f"   • {key.replace('_', ' ').title()}: {value}")
                     else:
-<<<<<<< HEAD
                         logger.warning(f"⚠️ No salary data found in: {docx_file}")
                 except Exception as e:
                     logger.error(f"❌ Error parsing salary from {docx_file}: {e}")
-=======
+
                         print(f"⚠️ No salary data found in: {docx_file}")
                 except (OSError, ValueError) as e:
 
@@ -454,7 +425,6 @@
 
                     print(f"❌ Error parsing salary from {docx_file}: {e}")
                     raise
->>>>>>> be86b697
 
             # === STEP 2.4: Classify all images with ResNet ===
             logger.info("🏷️ Classifying images with ResNet...")
@@ -467,16 +437,14 @@
                         "label": resnet_label,
                         "filename": os.path.basename(img_path)
                     })
-<<<<<<< HEAD
                     logger.info(f"✅ {os.path.basename(img_path)} → {resnet_label}")
                 except Exception as e:
                     logger.error(f"❌ Error classifying {os.path.basename(img_path)}: {e}")
-=======
+
                     print(f"✅ {os.path.basename(img_path)} → {resnet_label}")
                 except (OSError, RuntimeError) as e:
                     print(f"❌ Error classifying {os.path.basename(img_path)}: {e}")
                     raise
->>>>>>> be86b697
 
             # === STEP 2.5: Ensure certificate + attestation pairing ===
             has_certificate = any(img["label"] == "certificate" for img in classified_images)
@@ -508,16 +476,13 @@
                         else:
                             logger.info(f"✅ No rotation needed for {img_data['filename']} ({img_data['label']})")
                     else:
-<<<<<<< HEAD
                         logger.info(f"⏭️ Skipping rotation check for {img_data['filename']} ({img_data['label']}) - not in rotation check list")
                 except Exception as e:
                     logger.warning(f"⚠️ Error rotating {img_data['filename']}: {e}")
-=======
                         print(f"⏭️ Skipping rotation check for {img_data['filename']} ({img_data['label']}) - not in rotation check list")
                 except (OSError, RuntimeError) as e:
                     print(f"⚠️ Error rotating {img_data['filename']}: {e}")
                     raise
->>>>>>> be86b697
 
             # === STEP 2.7: If ResNet detects attestation page, keep original for downstream processing ===
             logger.info("📋 Checking for attestation pages detected by ResNet...")
@@ -527,17 +492,13 @@
                 try:
                     # Use the original, uncompressed page for all downstream processing
                     attestation_img["full_page_path"] = attestation_img["path"]
-<<<<<<< HEAD
                     logger.info(f"ℹ️ Using uncompressed attestation page: {os.path.basename(attestation_img['path'])}")
                 except Exception as e:
                     logger.error(f"❌ Error processing attestation {attestation_img['filename']}: {e}")
-=======
                     print(f"ℹ️ Using uncompressed attestation page: {os.path.basename(attestation_img['path'])}")
                 except (OSError, KeyError) as e:
                     print(f"❌ Error processing attestation {attestation_img['filename']}: {e}")
                     raise
->>>>>>> be86b697
-
             # === STEP 2.8: Run YOLO cropping for all documents ===
             logger.info("✂️ Running YOLO cropping for all documents...")
             for img_data in classified_images:
@@ -553,14 +514,11 @@
                     else:
                         logger.warning(f"⚠️ YOLO could not crop {img_data['filename']} - using full page")
 
-<<<<<<< HEAD
                 except Exception as e:
                     logger.error(f"❌ Error cropping {img_data['filename']}: {e}")
-=======
                 except (OSError, RuntimeError) as e:
                     print(f"❌ Error cropping {img_data['filename']}: {e}")
                     raise
->>>>>>> be86b697
 
             # === STEP 2.9: Run OCR for all documents with attestation fallback ===
             logger.info("📝 Running OCR for all documents...")
@@ -587,14 +545,11 @@
                     processed_images.append(img_data)
                     logger.info(f"✅ OCR completed: {img_data['filename']} ({img_data['label']})")
 
-<<<<<<< HEAD
                 except Exception as e:
                     logger.error(f"❌ Error processing {img_data['filename']}: {e}")
-=======
                 except (OSError, RuntimeError, ValueError) as e:
                     print(f"❌ Error processing {img_data['filename']}: {e}")
                     raise
->>>>>>> be86b697
 
 
             classified_images = classify_images(context, image_paths)
@@ -679,18 +634,15 @@
                     import json
                     final_structured = json.loads(final_structured)
                     mother_name = final_structured.get('Mother\'s Name', 'NOT FOUND')
-<<<<<<< HEAD
                     logger.debug(f"🔍 Debug - Successfully parsed JSON, mother's name: {mother_name}")
                 except Exception as e:
                     logger.warning(f"⚠️ Could not parse final_structured as JSON: {e}")
                     logger.warning(f"⚠️ Raw final_structured: {final_structured[:200]}...")
                     final_structured = {}
-=======
                     print(f"🔍 Debug - Successfully parsed JSON, mother's name: {mother_name}")
                 except json.JSONDecodeError as e:
                     print(f"⚠️ Could not parse final_structured as JSON: {e}")
                     raise
->>>>>>> be86b697
             else:
                 mother_name = final_structured.get('Mother\'s Name', 'NOT FOUND')
                 logger.debug(f"🔍 Debug - final_structured is already dict, mother's name: {mother_name}")
@@ -853,10 +805,9 @@
                         compressed_path = compress_image_to_jpg(saved_file, saved_file)
                         logger.info(f"✅ Final compression: {os.path.basename(saved_file)}")
                     
-<<<<<<< HEAD
                 except Exception as e:
                     logger.warning(f"⚠️ Error in final compression for {img_data['filename']}: {e}")
-=======
+
                 except (OSError, RuntimeError) as e:
                     print(f"⚠️ Error in final compression for {img_data['filename']}: {e}")
                     raise
@@ -877,7 +828,6 @@
                 sender_email,
                 sender_name,
             )
->>>>>>> be86b697
 
             processed_folders.add(subject_folder)
             logger.info(f"📂 Done with folder: {subject_folder}\n{'-'*40}")
@@ -898,9 +848,5 @@
 
 
 if __name__ == "__main__":
-<<<<<<< HEAD
     configure_logging()
     main()
-=======
-    main()
->>>>>>> be86b697
