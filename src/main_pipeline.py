--- conflicted
+++ resolved
@@ -392,13 +392,7 @@
                 f.write("=" * 80 + "\n")
                 f.write(f"COMPLETE DOCUMENT DETAILS FOR: {full_name}\n")
                 f.write("=" * 80 + "\n\n")
-<<<<<<< HEAD
                 f.write(f"SERVICE NEEDED: {service_needed}\n\n")
-=======
-
-                f.write(f"Requested Service: {final_structured.get('Requested Service', 'Unknown Service')}\n\n")
->>>>>>> 2a6d9668
-
                 # Personal Information Section
                 f.write("📋 PERSONAL INFORMATION\n")
                 f.write("-" * 40 + "\n")
