#!/usr/bin/env python3
"""GUI application for MOHRE document processing."""

import os
import sys
import shutil
import threading
import json
import tempfile
import tkinter as tk
from tkinter import filedialog, messagebox
import logging
import queue

# Ensure src directory is in path when running standalone
SRC_DIR = os.path.join(os.path.dirname(__file__), "src")
if SRC_DIR not in sys.path:
    sys.path.append(SRC_DIR)

from logger import configure_logging, get_logger

from typing import Iterable, List

# Optional drag and drop support
try:
    from tkinterdnd2 import DND_FILES, TkinterDnD
    TKDND_AVAILABLE = True
except ImportError:
    TKDND_AVAILABLE = False

from main_pipeline import main as run_full_pipeline
from pdf_converter import convert_pdf_to_jpg, PDF_ERRORS
from yolo_crop_ocr_pipeline import run_yolo_crop, run_enhanced_ocr
from structure_with_gemini import structure_with_gemini

# Errors that may occur during manual processing
PROCESSING_ERRORS = PDF_ERRORS + (RuntimeError,)

configure_logging()
logger = get_logger(__name__)

def run_gui() -> None:
    """Launch the main GUI window.

    This function sets up the top level window that allows a user to choose
    between running the full automated pipeline or manually processing files.

    Returns:
        None

    Raises:
        RuntimeError: If the GUI fails to initialize.
    """
    root = TkinterDnD.Tk() if TKDND_AVAILABLE else tk.Tk()
    root.title("MOHRE Document Processor")
    root.geometry("400x200")

    tk.Label(root, text="Choose Processing Mode", font=("Arial", 14)).pack(pady=10)

    tk.Button(
        root,
        text="Run Full Pipeline",
        command=lambda: threading.Thread(target=run_full_pipeline, daemon=True).start(),
        width=25,
    ).pack(pady=10)

    tk.Button(
        root,
        text="Manual File Processing",
        command=lambda: ManualProcessingWindow(root),
        width=25,
    ).pack(pady=10)

    root.mainloop()


class ManualProcessingWindow(tk.Toplevel):
    """Window for manually selecting and processing documents."""

    def __init__(self, master: tk.Misc) -> None:
        """Initialize the manual processing window.

        Args:
            master: Parent widget that owns this window.

        Returns:
            None
        """
        super().__init__(master)
        self.title("Manual Processing")
        self.geometry("500x400")
        self.file_paths: List[str] = []
        self._queue: "queue.Queue[tuple[str, str]]" = queue.Queue()

        self.file_area: tk.Frame = tk.Frame(self, relief=tk.SUNKEN, borderwidth=1)
        self.file_area.pack(fill=tk.BOTH, expand=True, padx=10, pady=10)

        if TKDND_AVAILABLE:
            self.file_area.drop_target_register(DND_FILES)  # type: ignore[attr-defined]
            self.file_area.dnd_bind("<<Drop>>", self._drop_files)  # type: ignore[attr-defined]

        button_frame = tk.Frame(self)
        button_frame.pack(fill=tk.X, padx=10, pady=5)

        tk.Button(button_frame, text="Add Files", command=self._browse_files).pack(side=tk.LEFT)
        self.start_button: tk.Button = tk.Button(
            button_frame, text="Start Processing", command=self._start_processing, state=tk.DISABLED
        )
        self.start_button.pack(side=tk.RIGHT)

        self.status_label: tk.Label = tk.Label(self, text="")
        self.status_label.pack(pady=5)

        # Periodically process messages from worker threads
        self.after(100, self._process_queue)

    def _browse_files(self) -> None:
        """Open a file dialog for the user to select files.

        Returns:
            None
        """
        paths = filedialog.askopenfilenames(
            filetypes=[("Documents", "*.pdf *.jpg *.jpeg *.png"), ("All Files", "*.*")]
        )
        self._add_files(paths)

    def _drop_files(self, event: tk.Event) -> None:
        """Handle file drops when drag-and-drop is available.

        Args:
            event: Tkinter drop event containing file paths.

        Returns:
            None
        """
        paths = self.tk.splitlist(event.data)  # type: ignore[attr-defined]
        self._add_files(paths)

    def _add_files(self, paths: Iterable[str]) -> None:
        """Add file paths to the list and create display widgets.

        Args:
            paths: Iterable collection of file paths selected by the user.

        Returns:
            None
        """
        for path in paths:
            if path and path not in self.file_paths:
                self.file_paths.append(path)
                self._add_file_widget(path)
        if self.file_paths:
            self.start_button.config(state=tk.NORMAL)

    def _add_file_widget(self, path: str) -> None:
        """Create a row widget showing the file name with a remove button.

        Args:
            path: File path represented by the widget.

        Returns:
            None
        """
        row = tk.Frame(self.file_area)
        row.pack(fill=tk.X, padx=5, pady=2)
        tk.Label(row, text=os.path.basename(path), anchor="w").pack(side=tk.LEFT, fill=tk.X, expand=True)

        def callback(p: str = path, r: tk.Widget = row) -> None:
            self._remove_file(p, r)

        tk.Button(row, text="X", command=callback).pack(side=tk.RIGHT)

    def _remove_file(self, path: str, row: tk.Widget) -> None:
        """Remove a file from the list and destroy its widget.

        Args:
            path: File path to remove.
            row: Row widget associated with ``path``.

        Returns:
            None
        """
        if path in self.file_paths:
            self.file_paths.remove(path)
            row.destroy()
        if not self.file_paths:
            self.start_button.config(state=tk.DISABLED)

    def _start_processing(self) -> None:
        """Start processing of the selected files in a background thread.

        Returns:
            None
        """
        output_dir = filedialog.askdirectory(title="Select Output Directory")
        if not output_dir:
            output_dir = os.path.join("data", "processed", "manual")
        os.makedirs(output_dir, exist_ok=True)

        threading.Thread(
            target=self._process_files, args=(self.file_paths.copy(), output_dir), daemon=True
        ).start()
        self.status_label.config(text="Processing...")

    def _process_queue(self) -> None:
        """Handle messages from the worker thread."""
        while not self._queue.empty():
            msg_type, msg = self._queue.get()
            if msg_type == "status":
                self.status_label.config(text=msg)
            elif msg_type == "error":
                messagebox.showerror("Processing Error", msg)
            elif msg_type == "info":
                messagebox.showinfo("MOHRE", msg)
        self.after(100, self._process_queue)

    def _process_files(self, paths: Iterable[str], output_dir: str) -> None:
        """Process the provided files and save structured output.

        Args:
            paths: Iterable of file paths selected by the user.
            output_dir: Directory where processed outputs are saved.

        Returns:
            None

        Raises:
            RuntimeError: If file processing fails for an individual file.
        """
<<<<<<< HEAD
        temp_dir = tempfile.mkdtemp(prefix="mohre_manual_")
        try:
            for file_path in paths:
                try:
                    images: List[str] = []
                    if file_path.lower().endswith(".pdf"):
                        images = convert_pdf_to_jpg(file_path, temp_dir)
                    else:
                        temp_path = os.path.join(temp_dir, os.path.basename(file_path))
                        shutil.copy2(file_path, temp_path)
                        images = [temp_path]

                    for img in images:
                        cropped = run_yolo_crop(img, temp_dir)
                        ocr = run_enhanced_ocr(cropped)
                        structured = structure_with_gemini(
                            "",
                            "",
                            "",
                            "",
                            "",
                            ocr.get("ocr_text", ""),
                            {},
                            "",
                            "manual",
                            {},
                        )
                        out_name = os.path.splitext(os.path.basename(img))[0] + "_output.json"
                        out_path = os.path.join(output_dir, out_name)
                        with open(out_path, "w", encoding="utf-8") as f:
                            json.dump(structured, f, ensure_ascii=False, indent=2)
                except PROCESSING_ERRORS as e:
                    messagebox.showerror("Processing Error", f"Failed to process {file_path}: {e}")
                    raise
                except Exception as e:
                    logger.error(f"Error processing {file_path}: {e}")
        finally:
            shutil.rmtree(temp_dir, ignore_errors=True)
=======
        os.makedirs(TEMP_DIR, exist_ok=True)
        for file_path in paths:
            try:
                images: List[str] = []
                if file_path.lower().endswith(".pdf"):
                    images = convert_pdf_to_jpg(file_path, TEMP_DIR)
                else:
                    temp_path = os.path.join(TEMP_DIR, os.path.basename(file_path))
                    shutil.copy2(file_path, temp_path)
                    images = [temp_path]

                for img in images:
                    cropped = run_yolo_crop(img, TEMP_DIR)
                    ocr = run_enhanced_ocr(cropped)
                    structured = structure_with_gemini(
                        "",
                        "",
                        "",
                        "",
                        "",
                        ocr.get("ocr_text", ""),
                        {},
                        "",
                        "manual",
                        {},
                    )
                    out_name = os.path.splitext(os.path.basename(img))[0] + "_output.json"
                    out_path = os.path.join(output_dir, out_name)
                    with open(out_path, "w", encoding="utf-8") as f:
                        json.dump(structured, f, ensure_ascii=False, indent=2)
            except PROCESSING_ERRORS as e:
                logger.error(f"Failed to process {file_path}: {e}")
                self._queue.put(("error", f"Failed to process {file_path}: {e}"))
            except Exception as e:  # pragma: no cover - runtime safeguard
                logger.error(f"Error processing {file_path}: {e}")
>>>>>>> ec1adeb0

        self._queue.put(("status", "Processing complete"))
        self._queue.put(("info", "Manual processing completed"))


if __name__ == "__main__":  # pragma: no cover
    run_gui()<|MERGE_RESOLUTION|>--- conflicted
+++ resolved
@@ -228,7 +228,6 @@
         Raises:
             RuntimeError: If file processing fails for an individual file.
         """
-<<<<<<< HEAD
         temp_dir = tempfile.mkdtemp(prefix="mohre_manual_")
         try:
             for file_path in paths:
@@ -267,7 +266,6 @@
                     logger.error(f"Error processing {file_path}: {e}")
         finally:
             shutil.rmtree(temp_dir, ignore_errors=True)
-=======
         os.makedirs(TEMP_DIR, exist_ok=True)
         for file_path in paths:
             try:
@@ -303,7 +301,6 @@
                 self._queue.put(("error", f"Failed to process {file_path}: {e}"))
             except Exception as e:  # pragma: no cover - runtime safeguard
                 logger.error(f"Error processing {file_path}: {e}")
->>>>>>> ec1adeb0
 
         self._queue.put(("status", "Processing complete"))
         self._queue.put(("info", "Manual processing completed"))
