--- conflicted
+++ resolved
@@ -235,14 +235,13 @@
                     out_path = os.path.join(output_dir, out_name)
                     with open(out_path, "w", encoding="utf-8") as f:
                         json.dump(structured, f, ensure_ascii=False, indent=2)
-<<<<<<< HEAD
             except PROCESSING_ERRORS as e:
                 messagebox.showerror("Processing Error", f"Failed to process {file_path}: {e}")
                 raise
-=======
+
             except Exception as e:  # pragma: no cover - runtime safeguard
                 print(f"Error processing {file_path}: {e}")
->>>>>>> 0b8dd41a
+
         self.status_label.config(text="Processing complete")
         messagebox.showinfo("MOHRE", "Manual processing completed")
 
