--- conflicted
+++ resolved
@@ -8,7 +8,6 @@
 import json
 import tkinter as tk
 from tkinter import filedialog, messagebox
-<<<<<<< HEAD
 import logging
 
 # Ensure src directory is in path when running standalone
@@ -17,9 +16,8 @@
     sys.path.append(SRC_DIR)
 
 from logger import configure_logging, get_logger
-=======
+
 from typing import Iterable, List
->>>>>>> be86b697
 
 # Optional drag and drop support
 try:
@@ -244,10 +242,9 @@
                     out_path = os.path.join(output_dir, out_name)
                     with open(out_path, "w", encoding="utf-8") as f:
                         json.dump(structured, f, ensure_ascii=False, indent=2)
-<<<<<<< HEAD
             except Exception as e:
                 logger.error(f"Error processing {file_path}: {e}")
-=======
+
             except PROCESSING_ERRORS as e:
                 messagebox.showerror("Processing Error", f"Failed to process {file_path}: {e}")
                 raise
@@ -255,7 +252,6 @@
             except Exception as e:  # pragma: no cover - runtime safeguard
                 print(f"Error processing {file_path}: {e}")
 
->>>>>>> be86b697
         self.status_label.config(text="Processing complete")
         messagebox.showinfo("MOHRE", "Manual processing completed")
 
